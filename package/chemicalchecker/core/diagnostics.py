--- conflicted
+++ resolved
@@ -568,15 +568,9 @@
         else:
             results = None
         if val_type == 'pr':
-<<<<<<< HEAD
-            plotter_function_arg=self.plotter.cross_pr
-        else:
-            plotter_function_arg=self.plotter.cross_roc
-=======
             plotter_function_arg = self.plotter.cross_pr
         else:
             plotter_function_arg = self.plotter.cross_roc
->>>>>>> e43bcd5a
         return self._returner(
             results=results,
             fn=fn,
@@ -1346,12 +1340,8 @@
             ref_cctype = self.ref_cctype
         if self._todo(fn) or redo:
             sign = self.ref_cc.signature(ds, ref_cctype)
-<<<<<<< HEAD
-            results = self.cross_roc(sign, redo=True, save=False, plot=False, val_type='roc')
-=======
             results = self.cross_roc(
                 sign, redo=True, save=False, plot=False, val_type='roc')
->>>>>>> e43bcd5a
         else:
             results = None
         return self._returner(
@@ -1369,12 +1359,8 @@
             ref_cctype = self.ref_cctype
         if self._todo(fn) or redo:
             sign = self.ref_cc.signature(ds, ref_cctype)
-<<<<<<< HEAD
-            results = self.cross_roc(sign, redo=True, save=False, plot=False, val_type='pr')
-=======
             results = self.cross_roc(
                 sign, redo=True, save=False, plot=False, val_type='pr')
->>>>>>> e43bcd5a
         else:
             results = None
         return self._returner(
@@ -1712,8 +1698,6 @@
             size="medium", title=title, skip_plots=skip_plots)
         return fig
 
-<<<<<<< HEAD
-=======
     def custom_comparative_vertical(self, title=None, skip_plots=[]):
         shared_kw = dict(save=True, plot=False)
 
@@ -1733,7 +1717,6 @@
     def canvas_large(self, title=None, skip_plots=[]):
         pass
 
->>>>>>> e43bcd5a
     def canvas(self, size="medium", title=None, savefig=False, dest_dir=None,
                savefig_kwargs={'facecolor': 'white'}, skip_plots=[]):
         self.__log.debug("Computing or retrieving data for canvas %s." % size)
@@ -1743,14 +1726,10 @@
         elif size == "medium":
             fig = self.canvas_medium(title=title, skip_plots=skip_plots)
         elif size == "large":
-<<<<<<< HEAD
-            fig = self.canvas_large(title=title)
-=======
             fig = self.canvas_large(title=title, skip_plots=skip_plots)
         elif size == "compare_v":
             fig = self.custom_comparative_vertical(
                 title=title, skip_plots=skip_plots)
->>>>>>> e43bcd5a
         else:
             return None
         if savefig:
