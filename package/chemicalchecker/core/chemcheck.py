"""Chemical Checker entry-point.

The most common starting point in a CC project is the
:class:`ChemicalChecker`::

    from chemicalchecker import ChemicalChecker
    cc = ChemicalChecker()

When initializing a CC instance we usually want provide a root directory.
If, like in the example above, we don't specify anything, the default path is
assumed (that is the ``CC_ROOT`` variable in the
:class:`~chemicalchecker.util.config.Config`).

If the specified ``CC_ROOT`` directory is already populated, we have
successfully initialized the CC instance and will have access to its
signatures.

If the ``CC_ROOT`` directory is empty we proceed generating the CC directory
structure and we'll have an empty CC instance optimal for handling our own
signatures.

The organization of signatures under the ``CC_ROOT`` follows hierarchy of
``molset``/``dataset``/``signature``.

    * The ``molset`` is mostly for internal usage, and its expected values are
      either "full" or "reference". In some steps of the pipeline is
      convenient to work with the non-redundant set of signatures
      ("reference") while at end we want to map back to the "full" set of
      molecules.

    * The ``dataset`` is the bioactivity space of interest and is described by
      the _level_ (e.g. ``A``) the _sublevel_ (e.g. ``1``) and a _code_ for
      each input dataset starting from ``.001``. The directory structure
      follow this hierarchy (e.g. ``/root/full/A/A1/A1.001``)

    * The ``signature`` is one of the possible type of signatures (see
      :doc:`Signaturization <../signaturization>`) and the final path is
      something like ``/root/full/A/A1/A1.001/sign2``


Main goals of this class are:
    1. Check and enforce the directory structure behind a CC instance.
    2. Serve signatures to users or pipelines.
"""
import re
import os
import h5py
import shutil
import itertools
import numpy as np
from glob import glob

from .molkit import Mol
from .data import DataFactory
from .preprocess import Preprocess
from .signature_data import DataSignature

from chemicalchecker.core.diagnostics import Diagnosis
from chemicalchecker.database import Dataset, Molecule
from chemicalchecker.util import logged, Config
from chemicalchecker.util.decorator import cached_property


@logged
class ChemicalChecker():
    """ChemicalChecker class."""

    def __init__(self, cc_root=None, custom_data_path=None):
        """Initialize a ChemicalChecker instance.

        If the CC_ROOT directory is empty a skeleton of CC is initialized.
        Otherwise the directory is explored and molset and datasets variables
        are discovered.

        Args:
            cc_root (None, str): The Chemical Checker root directory.
                If not specified the root is taken from the config file.
            custom_data_path (None, str): Path to one or more h5 files, detect
                their signature type, molset and dataset code form their
                'attrs' record.

        """
        # Default cc_root is taken from config file
        self.cc_root = cc_root
        if self.cc_root is None:
            self.cc_root = Config().PATH.CC_ROOT

        self._basic_molsets = ['reference', 'full']
        self._datasets = set()
        self._molsets = set(self._basic_molsets)
        self.reference_code = "001"
        self.__log.debug("ChemicalChecker with root: %s", self.cc_root)

        if custom_data_path is not None:
            # NS import one or several custom h5 files --> in any case a
            # cc_repo will exist afyter this block
            if '.' in custom_data_path.split('/')[-1]:
                # remove the file's name if provided (let it scan for h5 files
                # present there)
                custom_data_path = os.path.dirname(custom_data_path)

            self.custom_data_path = os.path.abspath(custom_data_path)
            self.__log.debug("Importing files from {}".format(
                self.custom_data_path))

            # Set a custom repo to avoid damaging ours
            self.cc_root = os.path.join(os.getcwd(), "cc_repo")

            if os.path.exists(self.cc_root):
                self.__log.warning(
                    "CC root {} exists, importing H5 files will "
                    "add signatures into it.".format(self.cc_root))

            else:
                self.__log.debug("Creating custom repo at {}".format(
                    self.cc_root))

                try:
                    original_umask = os.umask(0)
                    os.makedirs(self.cc_root, 0o775)
                    os.umask(original_umask)

                except Exception as e:
                    self.__log.error(
                        "Problem in creating cc_repo: {}".format(e))

            # Create  the cc_repo directory structure and symbolic link to
            # files
            self.import_h5()

        # If non-existing CC_root
        if not os.path.isdir(self.cc_root):
            self.__log.warning("Empty root directory, creating dataset dirs")

            for molset in self._basic_molsets:
                for dataset in Dataset.get():
                    ds = dataset.dataset_code
                    new_dir = os.path.join(
                        self.cc_root, molset, ds[:1], ds[:2], ds)
                    self._datasets.add(ds)
                    self.__log.debug("Creating %s", new_dir)
                    original_umask = os.umask(0)
                    os.makedirs(new_dir, 0o775)
                    os.umask(original_umask)
        else:
            # if the directory exists get molsets and datasets
            # NS: also valid for imported h5 datasets
            paths = glob(os.path.join(self.cc_root, '*',
                                      '*', '*', '*', '*', 'sign*.h5'))
            self._molsets = set(x.split('/')[-6] for x in paths)
            self._datasets = set(x.split('/')[-3] for x in paths)

        # In case
        self._molsets = sorted(list(self._molsets))
        self._datasets = [x for x in sorted(
            list(self._datasets)) if not x.endswith('000')]

    @property
    def coordinates(self):
        """Iterator on Chemical Checker coordinates."""
        for name, code in itertools.product("ABCDE", "12345"):
            yield name + code

    @property
    def datasets(self):
        """Iterator on Chemical Checker datasets."""
        for dataset in self._datasets:
            yield dataset

    @property
    def name(self):
        """Return the name of the Chemical Checker."""
        return os.path.basename(os.path.normpath(self.cc_root))

    def datasets_exemplary(self):
        """Iterator on Chemical Checker exemplary datasets."""
        for dataset in self.coordinates:
            yield dataset + '.001'

    @cached_property
    def universe(self):
        """Get the list of molecules in the CC universe.

        We define the CC universe as the union of all molecules found in sign0
        for any of the bioactivity datasets that are 'derived' and that are
        'essential'.
        """
        universe = set()
        dataset_accepted = []
        for ds in Dataset.get():
            if not ds.derived:
                self.__log.debug("Dataset '%s' not derived", ds)
                continue
            if not ds.essential:
                self.__log.debug("Dataset '%s' not essential", ds)
                continue
            s0 = self.get_signature('sign0', 'full', ds.code)
            dataset_accepted.append(ds.code)
            try:
                universe.update(s0.unique_keys)
            except Exception as ex:
                self.__log.warning(str(ex))
        self.__log.debug("Datasets defining universe: %s",
                         ' '.join(dataset_accepted))
        return sorted(list(universe))

    def get_universe_inchi(self):
        self.__log.debug("Fetching InChI of universe")
        ink_inchi = Molecule.get_inchikey_inchi_mapping(self.universe)
        return [ink_inchi[k] for k in self.universe]

    @staticmethod
    def set_verbosity(level='warning', logger_name='chemicalchecker'):
        '''Set the verbosity for logging module.'''
        import logging
        level = level.upper()
        levels = {'DEBUG': logging.DEBUG,
                  'INFO': logging.INFO,
                  'WARNING': logging.WARNING,
                  'ERROR': logging.ERROR,
                  'CRITICAL': logging.CRITICAL}
        log_fn = {'DEBUG': ChemicalChecker.__log.debug,
                  'INFO': ChemicalChecker.__log.info,
                  'WARNING': ChemicalChecker.__log.warning,
                  'ERROR': ChemicalChecker.__log.error,
                  'CRITICAL': ChemicalChecker.__log.critical}
        logger = logging.getLogger(logger_name)
        logger.setLevel(levels[level])
        log_fn[level]("Logging level %s for logger '%s'." %
                      (level.upper(), logger_name))

    def report_available(self, molset='*', dataset='*', signature='*'):
        """Report available signatures in the CC.

        Get the moleculeset/dataset combination where signatures are available.
        Use arguments to apply filters.

        Args:
            molset (str, optional): Filter for the moleculeset e.g. 'full' or
                'reference'
            dataset (str, optional): Filter for the dataset e.g. A1.001
            signature (str, optional): Filter for signature type e.g. 'sign1'

        Returns:
            Nested dictionary with molset, dataset and list of signatures
        """
        paths = glob(os.path.join(self.cc_root, molset, '*',
                                  '*', dataset, signature + '/*.h5'))
        molset_dataset_sign = dict()
        for path in paths:
            molset = path.split('/')[-6]
            dataset = path.split('/')[-3]
            sign = path.split('/')[-2]
            if molset not in molset_dataset_sign:
                molset_dataset_sign[molset] = dict()
            if dataset not in molset_dataset_sign[molset]:
                molset_dataset_sign[molset][dataset] = list()
            molset_dataset_sign[molset][dataset].append(sign)
            molset_dataset_sign[molset][dataset].sort()
        return molset_dataset_sign

    def report_sizes(self, molset='*', dataset='*', signature='*', matrix='V'):
        """Report sizes of available signatures in the CC.

        Get the moleculeset/dataset combination where signatures are available.
        Report the size of the 'V' matrix.
        Use arguments to apply filters.
        Args:
            molset(str): Filter for the moleculeset e.g. 'full' or 'reference'
            dataset(str) Filter for the dataset e.g. A1.001
            signature(str): Filter for signature type e.g. 'sign1'
        Returns:
            Nested dictionary with molset, dataset and list of signatures
        """
        paths = glob(os.path.join(self.cc_root, molset, '*', '*', dataset,
                                  signature + '/*.h5'))
        molset_dataset_sign = dict()
        for path in paths:
            molset = path.split('/')[-6]
            dataset = path.split('/')[-3]
            sign = path.split('/')[-2]
            if molset not in molset_dataset_sign:
                molset_dataset_sign[molset] = dict()
            if dataset not in molset_dataset_sign[molset]:
                molset_dataset_sign[molset][dataset] = dict()
            try:
                with h5py.File(path, 'r') as fh:
                    if matrix not in fh.keys():
                        continue
                    molset_dataset_sign[molset][
                        dataset][sign] = fh[matrix].shape
            except Exception as ex:
                self.__log.warning(
                    'problem reading file %s: %s' % (path, str(ex)))
        return molset_dataset_sign

    def report_status(self, molset='*', dataset='*', signature='*'):
        """Report status of signatures in the CC.

        Args:
            molset(str): Filter for the moleculeset e.g. 'full' or 'reference'
            dataset(str) Filter for the dataset e.g. A1.001
            signature(str): Filter for signature type e.g. 'sign1'
        Returns:
            Nested dictionary with molset, dataset and list of signatures
        """
        paths = glob(os.path.join(self.cc_root, molset, '*', '*', dataset,
                                  signature + '/*.h5'))
        molset_dataset_sign = dict()
        for path in paths:
            molset = path.split('/')[-6]
            dataset = path.split('/')[-3]
            sign = path.split('/')[-2]
            if molset not in molset_dataset_sign:
                molset_dataset_sign[molset] = dict()
            if dataset not in molset_dataset_sign[molset]:
                molset_dataset_sign[molset][dataset] = dict()
            try:
                status_file = os.path.join(os.path.dirname(path), '.STATUS')
                if not os.path.isfile(status_file):
                    status = ('N/A', 'STATUS file not found!')
                else:
                    with open(status_file, 'r') as fh:
                        for line in fh.readlines():
                            status = line.strip().split('\t')
                molset_dataset_sign[molset][dataset][sign] = status
            except Exception as ex:
                self.__log.warning(
                    'problem reading file %s: %s' % (path, str(ex)))
        return molset_dataset_sign

    def get_signature_path(self, cctype, molset, dataset_code):
        """Return the signature path for the given dataset code.

        This should be the only place where we define the directory structure.
        The signature directory tipically contain the signature HDF5 file.

        Args:
            cctype(str): The Chemical Checker datatype i.e. one of the sign*.
            molset(str): The molecule set name.
            dataset_code(str): The dataset of the Chemical Checker.
        Returns:
            signature_path(str): The signature path.
        """
        signature_path = os.path.join(self.cc_root, molset, dataset_code[:1],
                                      dataset_code[:2], dataset_code, cctype)

        # self.__log.debug("signature path: %s", signature_path)
        return signature_path

    def get_signature(self, cctype, molset, dataset_code, *args, **kwargs):
        """Return the signature for the given dataset code.

        Args:
            cctype(str): The Chemical Checker datatype (i.e. one of the sign*).
            molset(str): The molecule set name.
            dataset_code(str): The dataset code of the Chemical Checker.
            params(dict): Optional. The set of parameters to initialize and
                compute the signature. If the signature is already initialized
                this argument will be ignored.
        Returns:
            data(Signature): A `Signature` object, the specific type depends
                on the cctype passed.
        """
        signature_path = self.get_signature_path(cctype, molset, dataset_code)

        # the factory will return the signature with the right class
        data = DataFactory.make_data(
            cctype, signature_path, dataset_code, *args, **kwargs)
        return data

    def get_data_signature(self, cctype, dataset_code):
        """Return the data signature for the given dataset code.

        Args:
            cctype(str): The Chemical Checker datatype (i.e. one of the sign*).
            dataset_code(str): The dataset code of the Chemical Checker.
        Returns:
            data(Signature): A `DataSignature` object, the specific type
                depends on the cctype passed.
                It only allows access to the sign data.
        """
        args = ()
        kwargs = {}
        molset = "full"
        if len(dataset_code) == 2:
            dataset_code = dataset_code + "." + self.reference_code
        signature_path = self.get_signature_path(cctype, molset, dataset_code)
        # the factory will return the signature with the right class
        data = DataFactory.make_data(
            cctype, signature_path, dataset_code, *args, **kwargs)
        if not os.path.exists(data.data_path):
            self.__log.error(
                "There is no data for %s and dataset code %s" %
                (cctype, dataset_code))
            return None
        return DataSignature(data.data_path)

    def preprocess(self, sign):
        """Return the file with the raw data preprocessed.

        Args:
            sign: signature object obtained from cc.get_signature)
        Returns:
            datafile(str): The name of the file where the data in pairs is
                saved.
        """

        prepro = Preprocess(sign.signature_path, sign.dataset)
        if not prepro.is_fit():
            self.__log.info(
                "No preprocessed file found, calling the preprocessing script")
            prepro.fit()
        else:
            self.__log.info("Found {}".format(prepro.data_path))
        return prepro.data_path

        # ex:os.path.join(self.raw_path, "preprocess.h5")

    def preprocess_predict(self, sign, input_file, destination):
        """
        Runs the preprocessing script with the 'predict' argument on
        an input file of raw data formatted correctly for the space of interest

        Args:
            sign: signature object obtained from cc.get_signature)
            input_file(str): path to the h5 file containning the data on which to apply 'predict'
            destination(str): Path to a .h5 file where the predicted signature will be saved.
        Returns:
            datafile(str): The h5 file containing the predicted data after preprocess
        """

        input_file = os.path.abspath(input_file)
        destination = os.path.abspath(destination)

        # Checking the provided paths

        if not os.path.exists(input_file):
            raise Exception("Error, {} does not exist!".format(input_file))

        ext = destination[-2:].lower()
        if not ext == 'h5':
            destination += '.h5'

        prepro = Preprocess(sign.signature_path, sign.dataset)
        prepro.predict(input_file, destination)

        return destination

    def signature(self, dataset, cctype):
        return self.get_signature(cctype=cctype, molset="full", dataset_code=dataset)

    def diagnosis(self, sign, **kwargs):
        return Diagnosis(self, sign, **kwargs)

    def import_h5(self):
        """ NS. Recovers h5 files from a given custom directory 
            and creates links to them in a CC skeleton arborescence
        """

        h5files = glob(os.path.join(self.custom_data_path, "*.h5"))

        if len(h5files) == 0:
            #raise Exception("No h5 files found in {}".format(self.custom_data_path))
            self.__log.info(
                "No h5 file found in {},"
                " creating an empty CC structure.".format(
                    self.custom_data_path))
            # original_umask = os.umask(0)
            # try:
            #     os.makedirs(os.path.join(self.cc_root, "full/Z/Z1/Z1.001/sign0"), 0o775)

            # except Exception as e:
            #     print("Error: ", e)

            # os.umask(original_umask) # after the loop to be sure

        else:

            available_files = ", ".join([os.path.basename(f) for f in h5files])
            self.__log.debug("Found h5 files {}: in {}".format(
                available_files, self.custom_data_path))

            # check the format of the imported info data
            # dataset code (ex: A1.001)
            formatDC = re.compile(r"[A-Z]\d\.\d\d\d")
            formatCCTYPE = re.compile(r"sign\d")
            formatMolset = re.compile(r"(full|reference)", re.IGNORECASE)

            # mapping info and required format
            formatDict = dict(dataset_code=formatDC,
                              cctype=formatCCTYPE, molset=formatMolset)

            def filter_dataset(path2h5file):
                """ returns a tuple of the type ('full', 'A', 'A1', 'A1.001',
                'sign3', path_to_h5file') or None if something's wrong
                """

                out = []
                with h5py.File(path2h5file, 'a') as ccfile:

                    # check if the required info is presents in the h5 file attrs dict
                    # iterates over ('dataset_code', 'cctype', 'molset') and
                    # the required format for each of them
                    for requiredKey, requiredFormat in formatDict.items():
                        if requiredKey not in ccfile.attrs:
                            self.__log.debug(
                                "Attribute {} cannot be retrieved from {},"
                                " skipping this file".format(
                                    requiredKey, ccfile))
                            return None

                        else:
                            # check the format of the provided info
                            if requiredFormat.match(ccfile.attrs[requiredKey]) is None:
                                self.__log.debug(
                                    "Problem with format",
                                    ccfile.attrs[requiredKey])
                                return None

                    #-------Now that the format is correct, output the info
                    # so that we just have to iterate over it to create the
                    # directory substructure
                    # full or reference
                    out.append(ccfile.attrs['molset'].lower())
                    out.append(ccfile.attrs['dataset_code'][0])  # i.e A
                    out.append(ccfile.attrs['dataset_code'][:2])  # i.e 1
                    out.append(ccfile.attrs['dataset_code'])     # i.e A1.001
                    # i.e sign3
                    out.append(ccfile.attrs['cctype'].lower())
                    out.append(path2h5file)

                return tuple(out)

            # Keep only h5 files that contain the required info in the correct
            # format
            h5tuples = [filter_dataset(
                f) for f in h5files if filter_dataset(f) is not None]

            if len(h5tuples) == 0:
                raise Exception(
                    "None of the provided h5 datasets have sufficient info in"
                    " its attributes! Please ensure myh5file.attrs has the"
                    "folllowing keys: 'dataset_code', 'cctype', 'molset'")

            # Now creating the cc_repo skeleton
            original_umask = os.umask(0)
            for h5t in h5tuples:

                # i.e ../../full/A/A1/A1.001/sign3
                path2sign = os.path.join(self.cc_root, '/'.join(h5t[:-1]))
                self.__log.debug("Attempting to create %s", path2sign)

                # If the signature already exists then propose to rename it
                # (ex: 00X) or skip it
                skip_signature = False
                while os.path.exists(path2sign):
                    self.__log.debug(
                        "Signature {} already exists for dataset {}".format(
                            h5t[4], h5t[3]))
                    resp = input("Rename it (r) or skip it (any other key)?")

                    if resp.lower() != 'r':
                        skip_signature = True
                        break

                    else:

                        # Check that the user entered the correct format
                        formatok = False
                        while not formatok:
                            newcode = input("New dataset code? (ex: 002)")

                            # I put A1 because all that matters is the 00x part
                            formatok = formatDict[
                                'dataset_code'].match('A1.' + newcode)

                            # True/False easier to deal with than None in this
                            # case
                            formatok = True if (
                                formatok is not None) else False
                            if not formatok:
                                self.__log.error(
                                    "Bad format, please try again.")

                        newtup = (h5t[0], h5t[1], h5t[2], h5t[
                                  2] + '.' + newcode, h5t[4])
                        # i.e ../../full/A/A1/A1.001/sign3
                        path2sign = os.path.join(
                            self.cc_root, '/'.join(newtup))
                        self.__log.debug(
                            "New signature path: {}".format(path2sign))

                if not skip_signature:
                    try:
                        os.makedirs(os.path.join(
                            self.cc_root, path2sign), 0o775)
                        # symbolic link to the h5 file in the cc_repo as
                        # signx.h5
                        os.symlink(
                            h5t[-1], os.path.join(self.cc_root, path2sign, h5t[-2] + '.h5'))

                    except Exception as e:
                        os.umask(original_umask)
                        self.__log.error(
                            "Problem in creating "
                            "the cc custom repo: {}".format(e))

            os.umask(original_umask)  # after the loop to be sure

    def export(self, destination, signature, h5_filter=None,
               h5_names_map=None, overwrite=False, version=None):
        """Export a signature h5 file to a given path. Which dataset to copy
           can be specified as well as how to rename some dataset.

        Args:
            destination(str): A destination path.
            signature(sign): A signature object.
            h5_filter(list): List of h5 dataset name to export.
            h5_names_map(dict): Dictionary of current to final h5 dataset name.
            overwrite(boo): Wether to allow overwriting the export.
            version(int): Mark the exported signature with a version number.
        """
        src_file = signature.data_path

        if not os.path.isfile(src_file):
            raise Exception('Signature must have an H5 file to export!')
        if not overwrite and os.path.isfile(destination):
            raise Exception('File %s already exists!' % destination)

        src = h5py.File(signature.data_path, 'r')
        dst = h5py.File(destination, 'w')
        if h5_filter is None:
            h5_filter = src.keys()
        if h5_names_map is None:
            h5_names_map = {x: x for x in h5_filter}
        for h5ds in h5_filter:
            if h5ds not in src:
                raise Exception('%s not available in %s' % (h5ds, src_file))
            h5src = src[h5ds][:]
            dst.create_dataset(h5_names_map[h5ds], data=h5src)
        if version is not None:
            dst.create_dataset('version', data=[version])

        # NS: Adding metadata so that they can be opened on local instances of
        # the checker:
        attributes = dict(dataset_code=signature.dataset,
                          cctype=signature.cctype, molset=signature.molset)
        if len(dst.attrs) != 3:
            for k, v in attributes.items():
                dst.attrs[k] = v

        src.close()
        dst.close()

    def symlink_to(self, source_cc, cctypes=['sign0'],
                   molsets=['reference', 'full'], datasets='exemplary'):
        """Link current CC instane to other via symlinks.

        When experimenting with signature parameters it's usefull to have
        low cctype (e.g. sign0, sign1) not copied but simply linked.

        Args:
            source_cc(ChemicalChecker): A different CC instance to link.
            cctypes(list): The signature (i.e. sign*) to link.
            molsets(list): The molecule set name to link .
            datasets(list): The codes of dataset to link.
        """
        if datasets == 'exemplary':
            datasets = list(self.datasets_exemplary())

        for molset in molsets:
            for ds in datasets:
                dst_ds_dir = os.path.join(
                    self.cc_root, molset, ds[:1], ds[:2], ds)
                src_ds_dir = os.path.join(
                    source_cc.cc_root, molset, ds[:1], ds[:2], ds)
                for cctype in cctypes:
                    dst_dir = os.path.join(dst_ds_dir, cctype)
                    src_dir = os.path.join(src_ds_dir, cctype)
                    self.__log.debug("Link %s --> %s", dst_dir, src_dir)
                    if os.path.isdir(dst_dir):
                        self.__log.warning("%s already present", dst_dir)
                        continue
                    os.symlink(src_dir, dst_dir)

    def copy_signature_from(self, source_cc, cctype, molset, dataset_code,
                            overwrite=False):
        """Copy a signature file from another CC instance.

        Args:
            source_cc(ChemicalChecker): A different CC instance.
            cctype(str): The Chemical Checker datatype (i.e. one of the sign*).
            molset(str): The molecule set name.
            dataset_code(str): The dataset code of the Chemical Checker.
        """
        # initialize destination
        dst_signature_path = self.get_signature_path(
            cctype, molset, dataset_code)
        dst_sign = DataFactory.make_data(
            cctype, dst_signature_path, dataset_code)
        # initializa source
        src_signature_path = source_cc.get_signature_path(
            cctype, molset, dataset_code)
        src_sign = DataFactory.make_data(
            cctype, src_signature_path, dataset_code)
        # copy data
        src = src_sign.data_path
        dst = dst_sign.data_path
        self.__log.info("Copying signature from %s to %s", src, dst)
        if not os.path.isfile(src):
            raise Exception("Source file %s does not exists.", src)
        if os.path.isfile(dst):
            self.__log.info("File %s exists already.", dst)
            if not overwrite:
                raise Exception("File %s exists already.", dst)
        shutil.copyfile(src, dst)

    def _assert_equal(self, other_cc, cctypes=['sign1', 'sign2', 'sign3'],
                      molsets=['full', 'reference']):
        """Compare two ChemicalChecker instances."""
        for ds in self.datasets_exemplary():
            for cctype in ['sign1', 'sign2']:
                for molset in ['full', 'reference']:
                    s1 = self.get_signature(cctype, molset, ds)
                    s2 = other_cc.get_signature(cctype, molset, ds)
                    assert(all(s1[0] == s2[0]))
                    assert(all(s1[-1] == s2[-1]))
                    assert(s1.info_h5 == s2.info_h5)
        return True

    def get_molecule(self, mol_str, str_type=None):
        """Return a molecule `Mol` object.

        Args:
            mol_str: Compound identifier (e.g. SMILES string)
            str_type: Type of identifier ('inchikey', 'inchi' and 'smiles' are
                accepted) if 'None' we do our best to guess.
        """
<<<<<<< HEAD
        return Mol(self, mol_str, str_type=str_type)
=======
        return Mol(self, mol_str, str_type=str_type)

    def get_global_signature(self,mol_str, str_type=None):
        """
        Checks if a given molecule belongs to the universe.
        If yes, return the (stacked) global signature
        Otherwise return None

        Args:
            mol_str: Compound identifier (e.g. SMILES string)
            str_type: Type of identifier ('inchikey', 'inchi' and 'smiles' are
                accepted) if 'None' we do our best to guess.
        """
        try:
            mol = self.get_molecule(mol_str, str_type)
        except Exception as e:
            self.__log.warning("Problem with generating molecule object from "+mol_str)
            self.__log.warning(e)
            return None

        if mol.inchikey in set(self.universe):
            spaces =[''.join(t) for t in itertools.product('A B C D E'.split(),'1 2 3 4 5'.split(), ['.001'])]
            try:
                global_sign= np.concatenate([mol.signature('sign3', sp) for sp in spaces],axis=0)
            except Exception as e2:
                self.__log.warning("Problem with generating global signature from "+mol_str)
                self.__log.warning(e2)
            else:
                return global_sign

        return None

    def get_diagnosisplot(self):
        from chemicalchecker.util.plot.diagnosticsplot import DiagnosisPlot
        return DiagnosisPlot(cc=self)

    def get_diagnosis(self, sign, save=True, plot=True, overwrite=False,
                      n=10000):
        from chemicalchecker.core.diagnostics import Diagnosis
        return Diagnosis(cc=self, sign=sign, save=save,
                         plot=plot, overwrite=overwrite, n=n)
>>>>>>> afd750ad
<|MERGE_RESOLUTION|>--- conflicted
+++ resolved
@@ -737,10 +737,8 @@
             str_type: Type of identifier ('inchikey', 'inchi' and 'smiles' are
                 accepted) if 'None' we do our best to guess.
         """
-<<<<<<< HEAD
         return Mol(self, mol_str, str_type=str_type)
-=======
-        return Mol(self, mol_str, str_type=str_type)
+
 
     def get_global_signature(self,mol_str, str_type=None):
         """
@@ -770,15 +768,4 @@
             else:
                 return global_sign
 
-        return None
-
-    def get_diagnosisplot(self):
-        from chemicalchecker.util.plot.diagnosticsplot import DiagnosisPlot
-        return DiagnosisPlot(cc=self)
-
-    def get_diagnosis(self, sign, save=True, plot=True, overwrite=False,
-                      n=10000):
-        from chemicalchecker.core.diagnostics import Diagnosis
-        return Diagnosis(cc=self, sign=sign, save=save,
-                         plot=plot, overwrite=overwrite, n=n)
->>>>>>> afd750ad
+        return None