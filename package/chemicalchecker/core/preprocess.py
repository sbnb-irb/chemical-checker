--- conflicted
+++ resolved
@@ -81,14 +81,8 @@
         else:
             return False
 
-<<<<<<< HEAD
-
     def call_preprocess(self, output, method, infile=None, entry=None, params = {}):
         """Call the external pre-process script."""
-=======
-    def call_preprocess(self, output, method, infile=None, entry=None):
-        """Call the external preprocess script."""
->>>>>>> 7ad85699
         # create argument list
         arglist = ["-o", output, "-mp", self.raw_model_path, "-m", method]
         if infile:
@@ -170,14 +164,8 @@
         return result
 
     @classmethod
-<<<<<<< HEAD
     def preprocess(cls, sign, **params):
         """Return the file with the raw data preprocessed.
-=======
-    def preprocess(cls, sign):
-        """Return the file with the preprocessed raw data.
->>>>>>> 7ad85699
-
         Args:
             sign: signature object (e.g. obtained from cc.get_signature)
             params: specific parameters for a given preprocess script
