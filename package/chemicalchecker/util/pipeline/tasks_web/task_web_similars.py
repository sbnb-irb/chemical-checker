--- conflicted
+++ resolved
@@ -164,38 +164,6 @@
             self.__log.info("Launching jobs to create json files for " +
                             str(len(universe_keys)) + " molecules")
 
-<<<<<<< HEAD
-        job_path = tempfile.mkdtemp(
-            prefix='jobs_similars_', dir=self.tmpdir)
-        
-        sql_path = os.path.join( self.tmpdir, 'similars_temporary_sql' )
-        if( not os.path.isdir( sql_path ) ):
-            os.mkdir( sql_path )
-        
-        version = self.DB.replace("cc_web_", '')
-        mol_path = self.MOLECULES_PATH
-        
-        n_jobs = len(universe_keys) / 500
-        
-        params = {}
-        params["num_jobs"] = n_jobs # previous was 200
-        params["jobdir"] = job_path
-        params["job_name"] = "CC_JSONSIM"
-        params["elements"] = universe_keys
-        params["memory"] = 2
-        params["wait"] = True
-        # job command
-        cc_config_path = self.config.config_path
-        cc_package = os.path.join(self.config.PATH.CC_REPO, 'package')
-        singularity_image = self.config.PATH.SINGULARITY_IMAGE
-        command = "SINGULARITYENV_PYTHONPATH={} SINGULARITYENV_CC_CONFIG={} singularity exec {} python {} <TASK_ID> <FILE> {} {} {} {} {} {}"
-        command = command.format(
-            cc_package, cc_config_path, singularity_image, script_path, 
-            ik_names_file, lib_bio_file, sql_path, self.DB, version, self.CC_ROOT)
-        # submit jobs
-        cluster = HPC.from_config(self.config)
-        jobs = cluster.submitMultiJob(command, **params)
-=======
             job_path = tempfile.mkdtemp(
                 prefix='jobs_similars_', dir=self.tmpdir)
             
@@ -232,7 +200,6 @@
             # submit jobs
             cluster = HPC.from_config(self.config)
             jobs = cluster.submitMultiJob(command, **params)
->>>>>>> 0a5f9890
         
         
         """
@@ -276,4 +243,4 @@
     def execute(self, context):
         """Run the molprops step."""
         self.tmpdir = context['params']['tmpdir']
-        self.run()+        self.run()
