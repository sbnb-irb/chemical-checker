import os
import h5py
import json
import shutil
import tempfile
from tqdm import tqdm

from chemicalchecker.util import psql
from chemicalchecker.util.pipeline import BaseTask
from chemicalchecker.util import logged, HPC


# We got these strings by doing: pg_dump -t 'scores' --schema-only mosaic
# -h aloy-dbsrv


@logged
class Similars(BaseTask):

    def __init__(self, name=None, **params):
        task_id = params.get('task_id', None)
        if task_id is None:
            params['task_id'] = name
        BaseTask.__init__(self, name, **params)

        self.DB = params.get('DB', None)
        if self.DB is None:
            raise Exception('DB parameter is not set')
        self.CC_ROOT = params.get('CC_ROOT', None)
        if self.CC_ROOT is None:
            raise Exception('CC_ROOT parameter is not set')
<<<<<<< HEAD
=======
        self.cc = ChemicalChecker( self.CC_ROOT )    
            
>>>>>>> 394eb4f3
        self.MOLECULES_PATH = params.get('MOLECULES_PATH', None)
        if self.MOLECULES_PATH is None:
            raise Exception('MOLECULES_PATH parameter is not set')

<<<<<<< HEAD
=======
    def _check_keys_presence_on_spaces( self ):
        metric_obs = None
        metric_prd = None
        map_coords_obs = collections.defaultdict(list)
        dataset_pairs = {}
        for ds in Dataset.get(exemplary=True):
            dataset_pairs[ds.coordinate] = ds.dataset_code
            if metric_obs is None:
                neig1 = self.cc.get_signature("neig1", "reference", ds.dataset_code)
                metric_obs = neig1.get_h5_dataset('metric')[0]
            if metric_prd is None:
                neig3 = self.cc.get_signature("neig3", "reference", ds.dataset_code)
                metric_prd = neig3.get_h5_dataset('metric')[0]
            sign1 = self.cc.get_signature("sign1", "full", ds.dataset_code)
            keys = sign1.unique_keys
            for ik in keys:
                map_coords_obs[ik] += [ds.coordinate]
        return metric_obs, metric_prd, map_coords_obs, dataset_pairs
        
    def _compute_dist_cutoffs( self, dataset_pairs, metric_obs, metric_prd ):
        dss = { 'obs': 'sign1', 'prd': 'sign3' }
        bg_vals = dict()
        signatures = dict()
        for k in dss:
            bg_vals[k] = {}
            signatures[k] = {}
        for coord in dataset_pairs.keys():
            for k in dss:
                cctype = dss[k]
                sign = self.cc.get_signature( cctype, "reference", dataset_pairs[coord])
                bg_vals[k][coord] = sign.background_distances( eval( f"metric_{k}" ) )["distance"]
                signatures[k][coord] = sign
        return bg_vals, signatures            

    def _restore_similar_data_from_chunks( self, host_name,database_name,user_name,database_password, outfile):
        if( os.path.isfile(outfile) ):
            command = 'PGPASSWORD={4} psql -h {0} -d {1} -U {2} -f {3}'\
                      .format(host_name, database_name, user_name, outfile, database_password)
            os.system( command )

    def _import_similar_sql_files(self, keys, sql_path):
        c = Config()
        host = c.DB.host
        user = c.DB.user
        passwd = c.DB.password
        table_new = 'similars'
        db_new = self.DB
        
        keys = set(keys)
        self.__log.info("Importing explore version data")
        for f in tqdm( os.listdir(sql_path) ):
            outfile = os.path.join( sql_path, f )
            self._restore_similar_data_from_chunks( host, db_new, user, passwd, outfile)
        shutil.rmtree( sql_path, ignore_errors=True)
    
    def _custom_chunker(self, keys, additional_data, n_jobs):
        keys = np.array(keys)
        
        dat = {}
        st = 1
        ind = range( len(keys) )
        for ck in np.array_split( ind, n_jobs ):
            idx = str(st)
            dat[idx] = {}
            dat[idx]['keys'] = keys[ck]
            for k in additional_data:
                dat[idx][k] = additional_data[k]
            st += 1
        return dat
    
>>>>>>> 394eb4f3
    def run(self):
        """Run the molecular info step."""
        script_path = os.path.join(os.path.dirname(
            os.path.realpath(__file__)), "scripts/similars.py")
        universe_file = os.path.join(self.cachedir, "universe.h5")

        with h5py.File(universe_file, 'r') as hf:
            universe_keys = hf["keys"][:]
<<<<<<< HEAD

        # get all bioactive compounds from libraries (with pubchem names)
        lib_bio_file = os.path.join(self.tmpdir, "lib_bio.json")
        if not os.path.exists(lib_bio_file):
            text_bio = "select  library_description.name as lib,lib.inchikey from libraries as lib INNER JOIN library_description on lib.lib = library_description.lib   where lib.is_bioactive = '1' order by  library_description.rank"
            lib_bio = psql.qstring(text_bio, self.DB)
            ref_bioactive = dict()
            for lib in lib_bio:
                if lib[0] not in ref_bioactive:
                    ref_bioactive[lib[0]] = set()
                ref_bioactive[lib[0]].add(lib[1])
            for lib in lib_bio:
                ref_bioactive[lib[0]] = list(ref_bioactive[lib[0]])
            with open(lib_bio_file, 'w') as outfile:
                json.dump(ref_bioactive, outfile)

        # save chunks of inchikey pubmed synonyms
        ik_names_file = os.path.join(self.tmpdir, "inchies_names.json")
        if not os.path.exists(ik_names_file):
            names_map = {}
            for input_data in self.__chunker(universe_keys):
                data = psql.qstring("select inchikey_pubchem as inchikey,name from pubchem INNER JOIN( VALUES " +
                                    ', '.join('(\'{0}\')'.format(w) for w in input_data) + ") vals(v) ON (inchikey_pubchem = v)", self.DB)
                for i in range(0, len(data)):
                    inchi = data[i][0]
                    name = data[i][1]
                    if name is None:
                        name = inchi
                    names_map[inchi] = name
            if len(names_map) > 0:
                with open(ik_names_file, 'w') as outfile:
                    json.dump(names_map, outfile)
            else:
                if not self.custom_ready():
                    raise Exception(
                        "Inchikeys name JSON file was not created")
                else:
                    self.__log.error(
                        "Inchikeys name JSON file was not created")
                    return

        self.__log.info("Launching jobs to create json files for " +
                        str(len(universe_keys)) + " molecules")

        job_path = tempfile.mkdtemp(
            prefix='jobs_similars_', dir=self.tmpdir)

        version = self.DB.replace("cc_web_", '')
        mol_path = self.MOLECULES_PATH

        params = {}
        params["num_jobs"] = len(universe_keys) / 200
        params["jobdir"] = job_path
        params["job_name"] = "CC_JSONSIM"
        params["elements"] = universe_keys
        params["memory"] = 2
        params["wait"] = True
        # job command
        cc_config_path = self.config.config_path
        cc_package = os.path.join(self.config.PATH.CC_REPO, 'package')
        singularity_image = self.config.PATH.SINGULARITY_IMAGE
        command = "SINGULARITYENV_PYTHONPATH={} SINGULARITYENV_CC_CONFIG={} singularity exec {} python {} <TASK_ID> <FILE> {} {} {} {} {} {}"
        command = command.format(
            cc_package, cc_config_path, singularity_image, script_path, 
            ik_names_file, lib_bio_file, mol_path, self.DB, version, self.CC_ROOT)
        # submit jobs
        cluster = HPC.from_config(self.config)
        jobs = cluster.submitMultiJob(command, **params)

=======
        temp = [ k.decode('utf-8') for k in universe_keys ]
        
        try:
            self.__log.info("Creating table")
            #psql.query(DROP_TABLE, self.DB)
            psql.query(CREATE_TABLE, self.DB)
        except Exception as e:
            self.__log.debug("Table similars already exists")
        
        version = self.DB.replace("cc_web_", '')
        mol_path = self.MOLECULES_PATH
        
        # query to see if there is some data filled in new db
        SELECT_CHECK = f"SELECT DISTINCT (inchikey) FROM similars where version = '{ version }';" 
        rows = psql.qstring( SELECT_CHECK, self.DB)
        done = set( [el[0] for el in rows] )
        universe_keys = list( set(temp) - done )
        #universe_keys = np.array( universe_keys )
        
        if( len(universe_keys) > 0 ):  
            # get all bioactive compounds from libraries (with pubchem names)
            lib_bio_file = os.path.join(self.tmpdir, "lib_bio.json")

            # save chunks of inchikey pubmed synonyms
            ik_names_file = os.path.join(self.tmpdir, "inchi_names.json")

            self.__log.info("Launching jobs to create json files for " +
                            str(len(universe_keys)) + " molecules")

            job_path = tempfile.mkdtemp(
                prefix='jobs_similars_', dir=self.tmpdir)
            
            sql_path = os.path.join( self.tmpdir, 'temporary_sql' )
            if( not os.path.isdir( sql_path ) ):
                os.mkdir( sql_path )
            
            
            n_jobs = len(universe_keys) / 1000
            metric_obs, metric_prd, map_coords_obs, dataset_pairs = self._check_keys_presence_on_spaces( )
            bg_vals, signatures = self._compute_dist_cutoffs( dataset_pairs, metric_obs, metric_prd )
            vals = ['metric_obs','metric_prd','map_coords_obs','dataset_pairs','bg_vals','signatures']
            additional_data = {  }
            for v in vals:
                additional_data[v] = eval(v)
            custom_elements = self._custom_chunker( universe_keys, additional_data, n_jobs)
            
            params = {}
            params["num_jobs"] = n_jobs # previous was 200
            params["jobdir"] = job_path
            params["job_name"] = "CC_JSONSIM"
            #params["elements"] = universe_keys
            params["custom_chunks"] = custom_elements
            params["memory"] = 20
            params["wait"] = True
            # job command
            cc_config_path = self.config.config_path
            cc_package = os.path.join(self.config.PATH.CC_REPO, 'package')
            singularity_image = self.config.PATH.SINGULARITY_IMAGE
            command = "SINGULARITYENV_PYTHONPATH={} SINGULARITYENV_CC_CONFIG={} singularity exec {} python {} <TASK_ID> <FILE> {} {} {} {} {} {}"
            command = command.format(
                cc_package, cc_config_path, singularity_image, script_path, 
                ik_names_file, lib_bio_file, sql_path, self.DB, version, self.CC_ROOT)
            # submit jobs
            cluster = HPC.from_config(self.config)
            jobs = cluster.submitMultiJob(command, **params)
        
        
        """
>>>>>>> 394eb4f3
        self.__log.info("Checking results")
        missing_keys = list()
        for i in tqdm(range(len(universe_keys))):
            inchikey = universe_keys[i]
            PATH = mol_path + "/%s/%s/%s/%s" % (
                inchikey[:2], inchikey[2:4], inchikey, 'explore_' + version + '.json')
            if not os.path.exists(PATH):
                missing_keys.append(inchikey)

        if len(missing_keys) != 0:
            if not self.custom_ready():
                raise Exception(
                    "Not all molecules have their json explore file (%d/%d)" % (len(missing_keys), len(universe_keys)))
            else:
                self.__log.error(
                    "Not all molecules have their json explore file (%d/%d)" % (len(missing_keys), len(universe_keys)))
        else:
            shutil.rmtree(job_path, ignore_errors=True)
            self.mark_ready()

    def __chunker(self, data, size=2000):
        for i in range(0, len(data), size):
            yield data[slice(i, i + size)]

    def execute(self, context):
        """Run the molprops step."""
        self.tmpdir = context['params']['tmpdir']
        self.run()
<|MERGE_RESOLUTION|>--- conflicted
+++ resolved
@@ -3,9 +3,16 @@
 import json
 import shutil
 import tempfile
+import collections
+
+import numpy as np
 from tqdm import tqdm
 
+from chemicalchecker.core import ChemicalChecker
+from chemicalchecker.database import Dataset
+
 from chemicalchecker.util import psql
+from chemicalchecker.util import Config
 from chemicalchecker.util.pipeline import BaseTask
 from chemicalchecker.util import logged, HPC
 
@@ -13,6 +20,17 @@
 # We got these strings by doing: pg_dump -t 'scores' --schema-only mosaic
 # -h aloy-dbsrv
 
+DROP_TABLE = "DROP TABLE IF EXISTS public.similars"
+
+CREATE_TABLE = """CREATE TABLE public.similars (
+    inchikey text,
+    version text,
+    explore_data jsonb
+);"""
+
+CREATE_INDEX = """
+CREATE INDEX inchikey_similars_idx ON public.similars USING btree (inchikey);
+"""
 
 @logged
 class Similars(BaseTask):
@@ -29,17 +47,12 @@
         self.CC_ROOT = params.get('CC_ROOT', None)
         if self.CC_ROOT is None:
             raise Exception('CC_ROOT parameter is not set')
-<<<<<<< HEAD
-=======
         self.cc = ChemicalChecker( self.CC_ROOT )    
             
->>>>>>> 394eb4f3
         self.MOLECULES_PATH = params.get('MOLECULES_PATH', None)
         if self.MOLECULES_PATH is None:
             raise Exception('MOLECULES_PATH parameter is not set')
 
-<<<<<<< HEAD
-=======
     def _check_keys_presence_on_spaces( self ):
         metric_obs = None
         metric_prd = None
@@ -110,7 +123,6 @@
             st += 1
         return dat
     
->>>>>>> 394eb4f3
     def run(self):
         """Run the molecular info step."""
         script_path = os.path.join(os.path.dirname(
@@ -119,77 +131,6 @@
 
         with h5py.File(universe_file, 'r') as hf:
             universe_keys = hf["keys"][:]
-<<<<<<< HEAD
-
-        # get all bioactive compounds from libraries (with pubchem names)
-        lib_bio_file = os.path.join(self.tmpdir, "lib_bio.json")
-        if not os.path.exists(lib_bio_file):
-            text_bio = "select  library_description.name as lib,lib.inchikey from libraries as lib INNER JOIN library_description on lib.lib = library_description.lib   where lib.is_bioactive = '1' order by  library_description.rank"
-            lib_bio = psql.qstring(text_bio, self.DB)
-            ref_bioactive = dict()
-            for lib in lib_bio:
-                if lib[0] not in ref_bioactive:
-                    ref_bioactive[lib[0]] = set()
-                ref_bioactive[lib[0]].add(lib[1])
-            for lib in lib_bio:
-                ref_bioactive[lib[0]] = list(ref_bioactive[lib[0]])
-            with open(lib_bio_file, 'w') as outfile:
-                json.dump(ref_bioactive, outfile)
-
-        # save chunks of inchikey pubmed synonyms
-        ik_names_file = os.path.join(self.tmpdir, "inchies_names.json")
-        if not os.path.exists(ik_names_file):
-            names_map = {}
-            for input_data in self.__chunker(universe_keys):
-                data = psql.qstring("select inchikey_pubchem as inchikey,name from pubchem INNER JOIN( VALUES " +
-                                    ', '.join('(\'{0}\')'.format(w) for w in input_data) + ") vals(v) ON (inchikey_pubchem = v)", self.DB)
-                for i in range(0, len(data)):
-                    inchi = data[i][0]
-                    name = data[i][1]
-                    if name is None:
-                        name = inchi
-                    names_map[inchi] = name
-            if len(names_map) > 0:
-                with open(ik_names_file, 'w') as outfile:
-                    json.dump(names_map, outfile)
-            else:
-                if not self.custom_ready():
-                    raise Exception(
-                        "Inchikeys name JSON file was not created")
-                else:
-                    self.__log.error(
-                        "Inchikeys name JSON file was not created")
-                    return
-
-        self.__log.info("Launching jobs to create json files for " +
-                        str(len(universe_keys)) + " molecules")
-
-        job_path = tempfile.mkdtemp(
-            prefix='jobs_similars_', dir=self.tmpdir)
-
-        version = self.DB.replace("cc_web_", '')
-        mol_path = self.MOLECULES_PATH
-
-        params = {}
-        params["num_jobs"] = len(universe_keys) / 200
-        params["jobdir"] = job_path
-        params["job_name"] = "CC_JSONSIM"
-        params["elements"] = universe_keys
-        params["memory"] = 2
-        params["wait"] = True
-        # job command
-        cc_config_path = self.config.config_path
-        cc_package = os.path.join(self.config.PATH.CC_REPO, 'package')
-        singularity_image = self.config.PATH.SINGULARITY_IMAGE
-        command = "SINGULARITYENV_PYTHONPATH={} SINGULARITYENV_CC_CONFIG={} singularity exec {} python {} <TASK_ID> <FILE> {} {} {} {} {} {}"
-        command = command.format(
-            cc_package, cc_config_path, singularity_image, script_path, 
-            ik_names_file, lib_bio_file, mol_path, self.DB, version, self.CC_ROOT)
-        # submit jobs
-        cluster = HPC.from_config(self.config)
-        jobs = cluster.submitMultiJob(command, **params)
-
-=======
         temp = [ k.decode('utf-8') for k in universe_keys ]
         
         try:
@@ -258,7 +199,6 @@
         
         
         """
->>>>>>> 394eb4f3
         self.__log.info("Checking results")
         missing_keys = list()
         for i in tqdm(range(len(universe_keys))):
@@ -267,23 +207,37 @@
                 inchikey[:2], inchikey[2:4], inchikey, 'explore_' + version + '.json')
             if not os.path.exists(PATH):
                 missing_keys.append(inchikey)
-
-        if len(missing_keys) != 0:
-            if not self.custom_ready():
-                raise Exception(
-                    "Not all molecules have their json explore file (%d/%d)" % (len(missing_keys), len(universe_keys)))
-            else:
-                self.__log.error(
-                    "Not all molecules have their json explore file (%d/%d)" % (len(missing_keys), len(universe_keys)))
+        """
+        
+        self.__log.info("Checking results")
+        #qty_sql_files = len( os.listdir(sql_path) )
+        
+        # query to see if there is some data filled in new db
+        SELECT_CHECK = f"SELECT DISTINCT (inchikey) FROM similars where version = '{ version }';" 
+        rows = psql.qstring( SELECT_CHECK, self.DB)
+        done = set( [el[0] for el in rows] )
+        qty_keys = len( done )
+        if( qty_keys == len(temp) ):
+        #if( qty_sql_files == n_jobs ):
+            # Importing sqls created in each task job
+            #self._import_similar_sql_files( universe_keys, sql_path  )
+        
+            self.__log.info("Indexing table")
+            try:
+                psql.query(CREATE_INDEX, self.DB)
+            except:
+                self.__log.info("Indexes already created")
+                
+            if( os.path.isdir(job_path) ):
+                shutil.rmtree(job_path, ignore_errors=True)
+            self.mark_ready()
         else:
-            shutil.rmtree(job_path, ignore_errors=True)
-            self.mark_ready()
-
-    def __chunker(self, data, size=2000):
-        for i in range(0, len(data), size):
-            yield data[slice(i, i + size)]
-
+            e = "Error while saving similars data"
+            self.__log.error(e)
+            raise Exception(e)
+            
     def execute(self, context):
         """Run the molprops step."""
         self.tmpdir = context['params']['tmpdir']
         self.run()
+
