--- conflicted
+++ resolved
@@ -12,6 +12,7 @@
 from chemicalchecker.core import ChemicalChecker
 from chemicalchecker.database import Dataset
 from chemicalchecker.util import logged
+from chemicalchecker.util import Config
 
 cutoff_idx = 5  # what we consider similar (dist < p-value 0.02)
 best = 20  # top molecules in libraries
@@ -35,14 +36,11 @@
         self.last = curr
         return curr, inc
 
-<<<<<<< HEAD
-=======
 def _restore_similar_data_from_chunks( host_name,database_name,user_name,database_password, outfile):
     command = 'PGPASSWORD={4} psql -h {0} -d {1} -U {2} -f {3}'\
               .format(host_name, database_name, user_name, outfile, database_password)
     os.system( command )
     #os.remove( outfile )
->>>>>>> 7c3d167c
 
 def index_sign(dataset):
     offset = {'A': 0, 'B': 5, 'C': 10, 'D': 15, 'E': 20}
@@ -72,7 +70,7 @@
     parser.add_argument('lib_bio_file', type=str,
                         help='bioactive molecules lists')
     parser.add_argument('save_file_path', type=str,
-                        help='Root of molecules directory')
+                        help='Root of sql temporary directory')
     parser.add_argument('dbname', type=str,
                         help='name of the DB (not used)')
     parser.add_argument('version', type=str,
@@ -112,6 +110,7 @@
     cc = ChemicalChecker( CC_ROOT )
     
     # for each molecule check if json is already available
+    """
     if not overwrite:
         notdone = list()
         for index, inchikey in enumerate(inchikeys):
@@ -131,13 +130,9 @@
             sys.exit()
         else:
             inchikeys = notdone
-<<<<<<< HEAD
-
-=======
     """
     
     """
->>>>>>> 7c3d167c
     # for each molecule which spaces are available in sign1?
     main._log.info('')
     main._log.info('1. Determine available spaces in sign1 for each molecule.')
@@ -201,12 +196,10 @@
         main._log.info('  %s', dataset)
         coord, type_data = dataset.split("_")
         dist_cutoffs = bg_vals[type_data][coord]
-        neig = cc.get_signature(
-            neig_cctype[type_data], "full", dataset_pairs[coord])
-        _, nn_dist = neig.get_vectors(
-            inchikeys, include_nan=True, dataset_name='distances')
-        _, nn_inks = neig.get_vectors(
-            inchikeys, include_nan=True, dataset_name='indices')
+        
+        neig = cc.get_signature( neig_cctype[type_data], "full", dataset_pairs[coord])
+        _, nn_dist = neig.get_vectors( inchikeys, include_nan=True, dataset_name='distances')
+        _, nn_inks = neig.get_vectors( inchikeys, include_nan=True, dataset_name='indices')
         # mask to keep only neighbors below cutoff
         masks = nn_dist <= dist_cutoffs[cutoff_idx]
         # get binned data according to distance cutoffs
@@ -290,7 +283,29 @@
         ref_bioactive = json.load(json_data)
     libs = set(ref_bioactive.keys())
     libs.add("All Bioactive Molecules")
-
+    
+    PATH = os.path.join( save_file_path, f"lines_task-{task_id}.sql" )
+    tempfile = open(PATH, "wb")
+    tempfile.write("""
+    --
+    -- PostgreSQL database dump
+    --
+
+    SET statement_timeout = 0;
+    SET lock_timeout = 0;
+    SET client_encoding = 'UTF8';
+    SET standard_conforming_strings = on;
+    SELECT pg_catalog.set_config('search_path', '', false);
+    SET check_function_bodies = false;
+    SET xmloption = content;
+    SET client_min_messages = warning;
+    SET row_security = off;
+
+    SET default_tablespace = '';
+
+    COPY public.similars (inchikey, version, explore_data) FROM stdin;
+    """.encode('UTF-8') )
+    
     main._log.info('')
     main._log.info('4. Save explore json')
     t0_tot = time.time()
@@ -389,17 +404,32 @@
                 inchies[sel]["name"] = inchies_names[sel].replace('\\', '').replace('"', '').replace("'", '')
             else:
                 inchies[sel]["name"] = ""
+        """
         PATH = save_file_path + "/%s/%s/%s/" % (
             inchikey[:2], inchikey[2:4], inchikey)
         with open(PATH + '/explore_' + version + '.json', 'w') as outfile:
             json.dump(inchies, outfile)
-
+        """
+        jsontxt = json.dumps(inchies).replace("'","\\'")
+        tempfile.write(f"{ inchikey }\t{ version }\t{ jsontxt }\n".encode('UTF-8') )
+        
         main._log.info('  %s took %.3f secs', inchikey, time.time() - t0)
         main._log.info(
             "  MEM USED: {:>5.1f} GB (\u0394 {:>5.3f} GB)".format(*mem()))
     main._log.info('4. Saving all took %.3f secs', time.time() - t0_tot)
     main._log.info("MEM USED: {:>5.1f} GB (\u0394 {:>5.3f} GB)".format(*mem()))
-
-
+    
+    tempfile.write("\\.\n".encode('UTF-8') )
+    tempfile.close()
+    
+    c = Config()
+    host = c.DB.host
+    user = c.DB.user
+    passwd = c.DB.password
+    table_new = 'similars'
+    db_new = dbname
+    
+    _restore_similar_data_from_chunks( host, db_new, user, passwd, PATH)
+    
 if __name__ == '__main__':
     main(sys.argv[1:])
