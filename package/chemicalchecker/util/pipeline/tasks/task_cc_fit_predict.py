--- conflicted
+++ resolved
@@ -35,23 +35,6 @@
     'proj3': ['sign3']
 }
 
-# NS: changed sign1 requirement from (20,10) to (40,10)
-<<<<<<< HEAD
-MEM_CPU = {
-    'sign0': (44, 22),
-    'sign1': (40, 10),
-    'sign2': (20, 16),
-    'sign3': (2, 32),
-    'neig1': (30, 15),
-    'neig2': (30, 15),
-    'neig3': (30, 15),
-    'clus1': (20, 10),
-    'clus2': (20, 10),
-    'clus3': (20, 10),
-    'proj1': (20, 10),
-    'proj2': (20, 10),
-    'proj3': (20, 10)
-=======
 HPC_PARAMS = {
     'sign0': {'memory': 44, 'cpu': 22},
     'sign1': {'memory': 40, 'cpu': 10},
@@ -65,10 +48,7 @@
     'clus3': {'memory': 20, 'cpu': 10},
     'proj1': {'memory': 20, 'cpu': 10},
     'proj2': {'memory': 20, 'cpu': 10},
-    'proj3': {'memory': 20, 'cpu': 10},
-    'diag0': {'memory': 20, 'cpu': 10},
-    'diag1': {'memory': 20, 'cpu': 10}
->>>>>>> eda1b8ad
+    'proj3': {'memory': 20, 'cpu': 10}
 }
 
 SIGN_PARAMS = {
@@ -182,23 +162,6 @@
     'diag.canvas()'
 ]
 
-<<<<<<< HEAD
-
-=======
-# NS: These DIAG will be removed after the update of sign1
-# diagnostic plot have been included now into each signature's script
-DIAG0_SCRIPT_FR = [
-    's0 = cc.get_signature("sign0", "full", ds)',
-    'diag=cc.diagnosis(s0)',
-    'diag.canvas()'
-]
-
-DIAG1_SCRIPT_FR = [
-    's1 = cc.get_signature("sign1", "full", ds)',
-    'diag=cc.diagnosis(s1)',
-    'diag.canvas()'
-]
->>>>>>> eda1b8ad
 
 SPECIFIC_SCRIPTS = {
     'sign1': (SIGN1_SCRIPT_FR, SIGN1_SCRIPT_FR),
