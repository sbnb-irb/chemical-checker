--- conflicted
+++ resolved
@@ -193,26 +193,7 @@
 
     # @safe_return(None)
     def cross_pr(self, results=None, sign=None, ax=None, title=None,
-<<<<<<< HEAD
-                 color=None):
-        ax = self._get_ax(ax)
-        color = self._get_color(color)
-        fn = os.path.join(self.diag.path,
-                          "cross_roc_%s.pkl" % sign.qualified_name)
-        if results is None:
-            results = self.load_diagnosis_pickle(fn)
-        ax = self._pr(ax, results, color)
-        if title is None:
-            title = "%s | %s (%.3f)" % (self.diag.sign.qualified_name,
-                                        sign.qualified_name, results["average_precision_score"])
-        ax.set_title(title)
-        return ax
-
-    # @safe_return(None)
-    def atc_roc(self, results=None, ax=None, title=None):
-=======
                  color=None, xylabels=True):
->>>>>>> 12daa851
         ax = self._get_ax(ax)
         color = self._get_color(color)
         fn = os.path.join(self.diag.path,
@@ -1076,60 +1057,6 @@
         gs = fig.add_gridspec(6, 6, wspace=0.6, hspace=0.6)
         ax = fig.add_subplot(gs[0, 0])
         self.legend(ax=ax)
-<<<<<<< HEAD
-        ax = fig.add_subplot(gs[1, 5])
-        self.redundancy(ax=ax)
-        ax = fig.add_subplot(gs[0, 5])
-        self.outliers(ax=ax)
-        ax = fig.add_subplot(gs[1, 0])
-        self.values(ax=ax)
-        ax = fig.add_subplot(gs[0, 1])
-        if self.diag.sign.cctype == 'sign3':
-            self.confidences(ax=ax)
-        else:
-            self.intensities(ax=ax)
-        ax = fig.add_subplot(gs[0, 2])
-        if self.diag.sign.cctype == 'sign3':
-            self.confidences_projection(ax=ax)
-        else:
-            self.intensities_projection(ax=ax)
-        ax = fig.add_subplot(gs[1, 1])
-        self.key_coverage(ax=ax)
-        ax = fig.add_subplot(gs[1, 2])
-        self.key_coverage_projection(ax=ax)
-        ax = fig.add_subplot(gs[0, 3])
-        self.global_ranks_agreement_projection(ax=ax)
-        ax = fig.add_subplot(gs[0, 4])
-        self.global_ranks_agreement(ax=ax)
-        ax = fig.add_subplot(gs[1, 3])
-        self.clusters_projection(ax=ax)
-        ax = fig.add_subplot(gs[1, 4])
-        self.cluster_sizes(ax=ax)
-        ax = fig.add_subplot(gs[2, 4])
-        self.euclidean_distances(ax=ax)
-        ax = fig.add_subplot(gs[2, 5])
-        self.cosine_distances(ax=ax)
-        ax = fig.add_subplot(gs[3, 0])
-        self.features_bins(ax=ax)
-        ax = fig.add_subplot(gs[3, 1])
-        self.keys_bins(ax=ax)
-        ax = fig.add_subplot(gs[2:4, 2:4])
-        self.projection(ax=ax)
-        ax = fig.add_subplot(gs[2, :2])
-        self.image(ax=ax)
-        ax = fig.add_subplot(gs[3, 4])
-        self.moa_roc(ax=ax)
-        ax = fig.add_subplot(gs[3, 5])
-        self.atc_roc(ax=ax)
-        ax = fig.add_subplot(gs[-2:, :2])
-        self.dimensions(ax=ax)
-        ax = fig.add_subplot(gs[-2, 2:4])
-        self.across_coverage(ax=ax, vs=True)
-        ax = fig.add_subplot(gs[-1, 2:4])
-        self.across_coverage(ax=ax, vs=False)
-        ax = fig.add_subplot(gs[-2:, 4:6])
-        self.across_roc(ax=ax)
-=======
         if "redundancy" not in skip_plots:
             ax = fig.add_subplot(gs[1, 5])
             self.redundancy(ax=ax)
@@ -1206,7 +1133,6 @@
         if "across_roc" not in skip_plots:
             ax = fig.add_subplot(gs[-2:, 4:6])
             self.across_roc(ax=ax)
->>>>>>> 12daa851
         if title is None:
             title = "%s %s" % (self.diag.sign.dataset, self.diag.sign.cctype)
         fig.suptitle(title, fontweight="bold", y=0.92, size='xx-large')
@@ -1216,9 +1142,6 @@
     def canvas_large(self, title, skip_plots):
         pass
 
-<<<<<<< HEAD
-    def canvas(self, size="medium", title=None):
-=======
     def custom_comparative_vertical(self, title, skip_plots):
         fig = plt.figure(figsize=(9, 9))
         gs = fig.add_gridspec(4, 4, wspace=0.6, hspace=0.6)
@@ -1250,19 +1173,14 @@
         return fig
 
     def canvas(self, size="medium", title=None, skip_plots=[]):
->>>>>>> 12daa851
         self.__log.debug("Plotting Canvas %s" % size)
         if size == "small":
             return self.canvas_small(title=title, skip_plots=skip_plots)
         elif size == "medium":
             return self.canvas_medium(title=title, skip_plots=skip_plots)
         elif size == "large":
-<<<<<<< HEAD
-            return self.canvas_large(title=title)
-=======
             return self.canvas_large(title=title, skip_plots=skip_plots)
         elif size == "compare_v":
             return self.custom_comparative_vertical(title=title, skip_plots=skip_plots)
->>>>>>> 12daa851
         else:
             return None