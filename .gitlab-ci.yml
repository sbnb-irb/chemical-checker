--- conflicted
+++ resolved
@@ -18,7 +18,6 @@
   script:
     - mkdir images -p
     - rm -f images/cc.simg
-<<<<<<< HEAD
     - singularity build images/cc.simg container/singularity/cc_py310.def
   cache:
     paths:
@@ -30,19 +29,6 @@
   only:
     changes:
       - container/singularity/cc_py310.def
-=======
-    - singularity build images/cc.simg container/singularity/cc_py39.def
-  cache:
-    paths:
-      - images
-  #artifacts:
-  #  paths:
-  #  - images/cc.simg
-  #  expire_in: 1 week
-  only:
-    changes:
-      - container/singularity/cc_py39.def
->>>>>>> bd22d7e7
   timeout: 6 hours
 
 build_singularity_image_lite:
@@ -50,7 +36,6 @@
   script:
     - mkdir images -p
     - rm -f images/cc_lite.simg
-<<<<<<< HEAD
     - singularity build images/cc_lite.simg container/singularity/cc_py310_lite.def
   cache:
     paths:
@@ -62,19 +47,6 @@
   only:
     changes:
       - container/singularity/cc_py310_lite.def
-=======
-    - singularity build images/cc_lite.simg container/singularity/cc_py39_lite.def
-  cache:
-    paths:
-      - images
-  #artifacts:
-  #  paths:
-  #  - images/cc_lite.simg
-  #  expire_in: 1 week
-  only:
-    changes:
-      - container/singularity/cc_py39_lite.def
->>>>>>> bd22d7e7
 
 ################
 # unittest
@@ -84,29 +56,17 @@
   stage: unittest
   script:
     - SINGULARITYENV_PYTHONPATH=/test/package singularity exec --cleanenv -B $PWD:/test images/cc.simg make -C /test/package test
-<<<<<<< HEAD
-  cache:
-    paths:
-      - images
-=======
   #cache:
   #  paths:
   #    - images
->>>>>>> bd22d7e7
 
 unittest_lite:
   stage: unittest
   script:
     - SINGULARITYENV_PYTHONPATH=/test/package singularity exec --cleanenv -B $PWD:/test images/cc_lite.simg make -C /test/package test
-<<<<<<< HEAD
-  cache:
-    paths:
-      - images
-=======
   #cache:
   #  paths:
   #    - images
->>>>>>> bd22d7e7
 
 ################
 # docs
